--- conflicted
+++ resolved
@@ -236,16 +236,8 @@
 
         # Error if unable to find the module in python
         if module is None:
-<<<<<<< HEAD
             log.critical_exit(
                 "Could not find module %s (in %s)" % (name, file_name))
-=======
-            debugger = log.warning
-            if self._production:
-                debugger = log.critical_exit
-            debugger("Could not find module %s (in %s)", name, file_name)
-            return endpoint
->>>>>>> 02f5eb9d
 
         # Check for dependecies and skip if missing
         from restapi.services.detect import detector

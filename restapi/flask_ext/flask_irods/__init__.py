# -*- coding: utf-8 -*-

"""
iRODS file-system flask connector
<<<<<<< HEAD
"""
=======

# NOTE: the B2ACCESS issue
grid-proxy-init on the certificate creates a valid one...

CERTUSER=13148ea2-4d02-4d2f-b36b-0a646980c779
cd $CERTDIR/$CERTUSER
cp userproxy.crt b2access.proxy.crt
export X509_USER_CERT=$CERTDIR/$CERTUSER/b2access.proxy.crt
export X509_USER_KEY=$CERTDIR/$CERTUSER/b2access.proxy.crt
grid-proxy-init -out userproxy.crt
"""

>>>>>>> 7f769e87
import os
import logging
from utilities.certificates import Certificates
# from restapi.confs import PRODUCTION
from restapi.flask_ext import BaseExtension, get_logger
from restapi.flask_ext.flask_irods.session \
    import iRODSPickleSession as iRODSSession
# from irods.session import iRODSSession
from restapi.flask_ext.flask_irods.client import IrodsPythonClient

# Silence too much logging from irods
irodslogger = logging.getLogger('irods')
irodslogger.setLevel(logging.INFO)

NORMAL_AUTH_SCHEME = 'credentials'
GSI_AUTH_SCHEME = 'GSI'

log = get_logger(__name__)


class IrodsPythonExt(BaseExtension):

    def pre_connection(self, **kwargs):

        session = kwargs.get('user_session')

        external = self.variables.get('external')

        # Authentication scheme fallback to default (normal basic credentials)
        self.authscheme = self.variables.get('authscheme')
        if self.authscheme is None or self.authscheme.strip() == '':
            self.authscheme = NORMAL_AUTH_SCHEME

        if session is not None:
            user = session.email
        else:
            # TODO: recover unityid to know which path was used
            user = kwargs.get('user')
            self.password = kwargs.get('password')

            gss = kwargs.get('gss', False)
            myproxy_host = self.variables.get("myproxy_host")

            # To become admin is possible only if:
            # - we are using a dockerized internal irods
            # - the user was not specified
            admin = kwargs.get('be_admin', False)

            if user is None:
                user = self.variables.get('user')
                password = self.variables.get('password')

                if admin:
                    if external:
                        log.error(
                            "HTTP API connected to external iRODS instances" +
                            "must not be used with privileged user")
                        raise ValueError('iRODS main user: misconfiguration')
                    else:
                        # dockerize irods uses a GSI enabled adminer
                        user = self.variables.get('default_admin_user')
                        self.authscheme = GSI_AUTH_SCHEME
                else:
                    if self.authscheme == NORMAL_AUTH_SCHEME:
                        self.password = password

            log.very_verbose(
                "Check connection parameters:" +
                "\nexternal[%s], auth[%s], user[%s], admin[%s]",
                external, self.authscheme, user, admin
            )

            # Check if the user requested for GSI explicitely
            if self.authscheme == GSI_AUTH_SCHEME:
                # if self.variables.get('external'):
                gss = True

        if user is None:
            raise AttributeError("No user is defined")
        else:
            self.user = user
            log.debug("Irods user: %s" % self.user)

        ######################
<<<<<<< HEAD

=======
>>>>>>> 7f769e87
        # Irods/b2safe direct credentials
        if session is not None:
            return True
        ######################
        # Identity with GSI
        elif gss:

            if self.authscheme != GSI_AUTH_SCHEME:
                log.debug("Forcing %s authscheme" % GSI_AUTH_SCHEME)
                self.authscheme = GSI_AUTH_SCHEME

            Certificates().globus_proxy(
                proxy_file=kwargs.get('proxy_file'),
                user_proxy=self.user,
                cert_dir=self.variables.get("x509_cert_dir"),
                myproxy_host=myproxy_host,
                cert_name=kwargs.get("proxy_cert_name"),
                cert_pwd=kwargs.get("proxy_pass"),
            )

        ######################
        # Normal credentials
        elif self.password is not None:
            self.authscheme = NORMAL_AUTH_SCHEME
        else:
            raise NotImplementedError(
                "Unable to create session: invalid iRODS-auth scheme")

        return True

    def custom_connection(self, **kwargs):

        check_connection = True
        timeout = kwargs.get('timeout', 15.0)
        session = kwargs.get('user_session')
        default_zone = self.variables.get('zone')

        if session is not None:
            # recover the serialized session
            obj = self.deserialize(session.session)

        elif self.authscheme == NORMAL_AUTH_SCHEME:

            obj = iRODSSession(
                user=self.user,
                password=self.password,
                authentication_scheme='native',
                host=self.variables.get('host'),
                port=self.variables.get('port'),
                zone=default_zone,
            )

        elif self.authscheme == GSI_AUTH_SCHEME:

            # Server host certificate
            # In case not set, recover from the shared dockerized certificates
            host_dn = self.variables.get('dn', None)
            if isinstance(host_dn, str) and host_dn.strip() == '':
                host_dn = None
            if host_dn is None:
                host_dn = Certificates.get_dn_from_cert(
                    certdir='host', certfilename='hostcert')
            else:
                log.verbose("Existing DN:\n\"%s\"" % host_dn)

            obj = iRODSSession(
                user=self.user,
                authentication_scheme=self.authscheme,
                host=self.variables.get('host'),
                port=self.variables.get('port'),
                server_dn=host_dn,
                zone=default_zone,
            )

            # Do not check for user if its a proxy certificate:
            # we want to verify if they expired later
            if kwargs.get('only_check_proxy', False):
                check_connection = False

        else:
            raise NotImplementedError(
                "Untested iRODS authentication scheme: %s" % self.authscheme)

        # # set timeout on existing socket/connection
        # with obj.pool.get_connection() as conn:
        #     timer = conn.socket.gettimeout()
        #     log.debug("Current timeout: %s" % timer)
        #     conn.socket.settimeout(10.0)
        #     timer = conn.socket.gettimeout()
        #     log.debug("New timeout: %s" % timer)

        # based on https://github.com/irods/python-irodsclient/pull/90
        # NOTE: timeout has to be below 30s (http request timeout)
        obj.connection_timeout = timeout

        # Do a simple command to test this session
        if check_connection:
            u = obj.users.get(self.user, user_zone=default_zone)
            log.verbose("Tested session retrieving '%s'" % u.name)

        client = IrodsPythonClient(prc=obj, variables=self.variables)
        return client

    def custom_init(self, pinit=False, **kwargs):
        # NOTE: we ignore args here

        # if pinit and not self.variables.get('external'):
        #     log.debug("waiting for internal certificates")
        #     # should actually connect with user and password
        #     # and verify if GSI is already registered with admin rodsminer
        #     import time
        #     time.sleep(5)

        # recover instance with the parent method
        return super().custom_init()

    def deserialize(self, obj):
        return iRODSSession.deserialize(obj)<|MERGE_RESOLUTION|>--- conflicted
+++ resolved
@@ -2,22 +2,8 @@
 
 """
 iRODS file-system flask connector
-<<<<<<< HEAD
 """
-=======
-
-# NOTE: the B2ACCESS issue
-grid-proxy-init on the certificate creates a valid one...
-
-CERTUSER=13148ea2-4d02-4d2f-b36b-0a646980c779
-cd $CERTDIR/$CERTUSER
-cp userproxy.crt b2access.proxy.crt
-export X509_USER_CERT=$CERTDIR/$CERTUSER/b2access.proxy.crt
-export X509_USER_KEY=$CERTDIR/$CERTUSER/b2access.proxy.crt
-grid-proxy-init -out userproxy.crt
-"""
-
->>>>>>> 7f769e87
+
 import os
 import logging
 from utilities.certificates import Certificates
@@ -54,7 +40,6 @@
         if session is not None:
             user = session.email
         else:
-            # TODO: recover unityid to know which path was used
             user = kwargs.get('user')
             self.password = kwargs.get('password')
 
@@ -102,10 +87,6 @@
             log.debug("Irods user: %s" % self.user)
 
         ######################
-<<<<<<< HEAD
-
-=======
->>>>>>> 7f769e87
         # Irods/b2safe direct credentials
         if session is not None:
             return True

# -*- coding: utf-8 -*-

"""
iRODS file-system flask connector
<<<<<<< HEAD

============================

# NOTE: the B2ACCESS issue
grid-proxy-init on the certificate creates a valid one...

CERTUSER=13148ea2-4d02-4d2f-b36b-0a646980c779
cd $CERTDIR/$CERTUSER
cp userproxy.crt b2access.proxy.crt
export X509_USER_CERT=$CERTDIR/$CERTUSER/b2access.proxy.crt
export X509_USER_KEY=$CERTDIR/$CERTUSER/b2access.proxy.crt
grid-proxy-init -out userproxy.crt
"""

=======
"""
>>>>>>> e0a60d78
import os
import logging
from utilities.certificates import Certificates
# from restapi.confs import PRODUCTION
from restapi.flask_ext import BaseExtension, get_logger
from restapi.flask_ext.flask_irods.session \
    import iRODSPickleSession as iRODSSession
# from irods.session import iRODSSession
from restapi.flask_ext.flask_irods.client import IrodsPythonClient

# Silence too much logging from irods
irodslogger = logging.getLogger('irods')
irodslogger.setLevel(logging.INFO)

NORMAL_AUTH_SCHEME = 'credentials'
GSI_AUTH_SCHEME = 'GSI'

<<<<<<< HEAD
=======
log = get_logger(__name__)

>>>>>>> e0a60d78

class IrodsPythonExt(BaseExtension):

    def pre_connection(self, **kwargs):

        session = kwargs.get('user_session')

<<<<<<< HEAD
=======
        external = self.variables.get('external')

        # Authentication scheme fallback to default (normal basic credentials)
        self.authscheme = self.variables.get('authscheme')
        if self.authscheme is None or self.authscheme.strip() == '':
            self.authscheme = NORMAL_AUTH_SCHEME

>>>>>>> e0a60d78
        if session is not None:
            user = session.email
        else:
            # TODO: recover unityid to know which path was used
            user = kwargs.get('user')
            self.password = kwargs.get('password')

<<<<<<< HEAD
            admin = kwargs.get('be_admin', False)
            myproxy_host = self.variables.get("myproxy_host")

            gss = kwargs.get('gss', False)
            if self.variables.get('external'):
                if self.variables.get('authscheme') == 'GSI':
                    gss = True

            if user is None:
                ##################
                # dockerized iCAT admin bypass
                if not self.variables.get('external') and admin:
                    # Note: 'user' is referring to the main user inside iCAT
                    gss = True
                    user = self.variables.get('default_admin_user')
                ##################
                # external b2safe/irods main user from configuration
=======
            gss = kwargs.get('gss', False)
            myproxy_host = self.variables.get("myproxy_host")

            # To become admin is possible only if:
            # - we are using a dockerized internal irods
            # - the user was not specified
            admin = kwargs.get('be_admin', False)

            if user is None:
                user = self.variables.get('user')
                password = self.variables.get('password')

                if admin:
                    if external:
                        log.error(
                            "HTTP API connected to external iRODS instances" +
                            "must not be used with privileged user")
                        raise ValueError('iRODS main user: misconfiguration')
                    else:
                        # dockerize irods uses a GSI enabled adminer
                        user = self.variables.get('default_admin_user')
                        self.authscheme = GSI_AUTH_SCHEME
>>>>>>> e0a60d78
                else:
                    if self.authscheme == NORMAL_AUTH_SCHEME:
                        self.password = password

            log.very_verbose(
                "Check connection parameters:" +
                "\nexternal[%s], auth[%s], user[%s], admin[%s]",
                external, self.authscheme, user, admin
            )

            # Check if the user requested for GSI explicitely
            if self.authscheme == GSI_AUTH_SCHEME:
                # if self.variables.get('external'):
                gss = True

        if user is None:
            raise AttributeError("No user is defined")
        else:
            self.user = user
            log.debug("Irods user: %s" % self.user)
<<<<<<< HEAD
            self.schema = self.variables.get('authscheme')

        ######################
=======

        ######################

>>>>>>> e0a60d78
        # Irods/b2safe direct credentials
        if session is not None:
            return True
        ######################
        # Identity with GSI
        elif gss:

<<<<<<< HEAD
=======
            if self.authscheme != GSI_AUTH_SCHEME:
                log.debug("Forcing %s authscheme" % GSI_AUTH_SCHEME)
                self.authscheme = GSI_AUTH_SCHEME

>>>>>>> e0a60d78
            Certificates().globus_proxy(
                proxy_file=kwargs.get('proxy_file'),
                user_proxy=self.user,
                cert_dir=self.variables.get("x509_cert_dir"),
                myproxy_host=myproxy_host,
                cert_name=kwargs.get("proxy_cert_name"),
                cert_pwd=kwargs.get("proxy_pass"),
            )
<<<<<<< HEAD

        ######################
        # Normal credentials
        elif self.password is not None:
            self.schema = 'credentials'
        else:
            raise NotImplementedError(
                "Unable to create file-system session: no valid options found")

=======

        ######################
        # Normal credentials
        elif self.password is not None:
            self.authscheme = NORMAL_AUTH_SCHEME
        else:
            raise NotImplementedError(
                "Unable to create session: invalid iRODS-auth scheme")

>>>>>>> e0a60d78
        return True

    def custom_connection(self, **kwargs):

        check_connection = True
        timeout = kwargs.get('timeout', 15.0)
        session = kwargs.get('user_session')
<<<<<<< HEAD
=======
        default_zone = self.variables.get('zone')
>>>>>>> e0a60d78

        if session is not None:
            # recover the serialized session
            obj = self.deserialize(session.session)

        elif self.authscheme == NORMAL_AUTH_SCHEME:

            obj = iRODSSession(
                user=self.user,
                password=self.password,
                authentication_scheme='native',
                host=self.variables.get('host'),
                port=self.variables.get('port'),
                zone=default_zone,
            )

        elif self.authscheme == GSI_AUTH_SCHEME:

            # Server host certificate
            # In case not set, recover from the shared dockerized certificates
            host_dn = self.variables.get('dn', None)
            if isinstance(host_dn, str) and host_dn.strip() == '':
                host_dn = None
            if host_dn is None:
                host_dn = Certificates.get_dn_from_cert(
                    certdir='host', certfilename='hostcert')
            else:
                log.verbose("Existing DN:\n\"%s\"" % host_dn)

            obj = iRODSSession(
                user=self.user,
                authentication_scheme=self.authscheme,
                host=self.variables.get('host'),
                port=self.variables.get('port'),
                server_dn=host_dn,
                zone=default_zone,
            )

            # Do not check for user if its a proxy certificate:
            # we want to verify if they expired later
            if kwargs.get('only_check_proxy', False):
                check_connection = False

<<<<<<< HEAD
=======
        else:
            raise NotImplementedError(
                "Untested iRODS authentication scheme: %s" % self.authscheme)

>>>>>>> e0a60d78
        # # set timeout on existing socket/connection
        # with obj.pool.get_connection() as conn:
        #     timer = conn.socket.gettimeout()
        #     log.debug("Current timeout: %s" % timer)
        #     conn.socket.settimeout(10.0)
        #     timer = conn.socket.gettimeout()
        #     log.debug("New timeout: %s" % timer)

        # based on https://github.com/irods/python-irodsclient/pull/90
        # NOTE: timeout has to be below 30s (http request timeout)
        obj.connection_timeout = timeout

        # Do a simple command to test this session
        if check_connection:
            u = obj.users.get(self.user, user_zone=default_zone)
            log.verbose("Tested session retrieving '%s'" % u.name)

        client = IrodsPythonClient(prc=obj, variables=self.variables)
        return client

    def custom_init(self, pinit=False, **kwargs):
        # NOTE: we ignore args here

        # if pinit and not self.variables.get('external'):
        #     log.debug("waiting for internal certificates")
        #     # should actually connect with user and password
        #     # and verify if GSI is already registered with admin rodsminer
        #     import time
        #     time.sleep(5)

        # recover instance with the parent method
        return super().custom_init()

    def deserialize(self, obj):
        return iRODSSession.deserialize(obj)<|MERGE_RESOLUTION|>--- conflicted
+++ resolved
@@ -2,9 +2,6 @@
 
 """
 iRODS file-system flask connector
-<<<<<<< HEAD
-
-============================
 
 # NOTE: the B2ACCESS issue
 grid-proxy-init on the certificate creates a valid one...
@@ -17,9 +14,6 @@
 grid-proxy-init -out userproxy.crt
 """
 
-=======
-"""
->>>>>>> e0a60d78
 import os
 import logging
 from utilities.certificates import Certificates
@@ -37,11 +31,8 @@
 NORMAL_AUTH_SCHEME = 'credentials'
 GSI_AUTH_SCHEME = 'GSI'
 
-<<<<<<< HEAD
-=======
 log = get_logger(__name__)
 
->>>>>>> e0a60d78
 
 class IrodsPythonExt(BaseExtension):
 
@@ -49,8 +40,6 @@
 
         session = kwargs.get('user_session')
 
-<<<<<<< HEAD
-=======
         external = self.variables.get('external')
 
         # Authentication scheme fallback to default (normal basic credentials)
@@ -58,7 +47,6 @@
         if self.authscheme is None or self.authscheme.strip() == '':
             self.authscheme = NORMAL_AUTH_SCHEME
 
->>>>>>> e0a60d78
         if session is not None:
             user = session.email
         else:
@@ -66,25 +54,6 @@
             user = kwargs.get('user')
             self.password = kwargs.get('password')
 
-<<<<<<< HEAD
-            admin = kwargs.get('be_admin', False)
-            myproxy_host = self.variables.get("myproxy_host")
-
-            gss = kwargs.get('gss', False)
-            if self.variables.get('external'):
-                if self.variables.get('authscheme') == 'GSI':
-                    gss = True
-
-            if user is None:
-                ##################
-                # dockerized iCAT admin bypass
-                if not self.variables.get('external') and admin:
-                    # Note: 'user' is referring to the main user inside iCAT
-                    gss = True
-                    user = self.variables.get('default_admin_user')
-                ##################
-                # external b2safe/irods main user from configuration
-=======
             gss = kwargs.get('gss', False)
             myproxy_host = self.variables.get("myproxy_host")
 
@@ -107,7 +76,6 @@
                         # dockerize irods uses a GSI enabled adminer
                         user = self.variables.get('default_admin_user')
                         self.authscheme = GSI_AUTH_SCHEME
->>>>>>> e0a60d78
                 else:
                     if self.authscheme == NORMAL_AUTH_SCHEME:
                         self.password = password
@@ -128,15 +96,8 @@
         else:
             self.user = user
             log.debug("Irods user: %s" % self.user)
-<<<<<<< HEAD
-            self.schema = self.variables.get('authscheme')
 
         ######################
-=======
-
-        ######################
-
->>>>>>> e0a60d78
         # Irods/b2safe direct credentials
         if session is not None:
             return True
@@ -144,13 +105,10 @@
         # Identity with GSI
         elif gss:
 
-<<<<<<< HEAD
-=======
             if self.authscheme != GSI_AUTH_SCHEME:
                 log.debug("Forcing %s authscheme" % GSI_AUTH_SCHEME)
                 self.authscheme = GSI_AUTH_SCHEME
 
->>>>>>> e0a60d78
             Certificates().globus_proxy(
                 proxy_file=kwargs.get('proxy_file'),
                 user_proxy=self.user,
@@ -159,17 +117,6 @@
                 cert_name=kwargs.get("proxy_cert_name"),
                 cert_pwd=kwargs.get("proxy_pass"),
             )
-<<<<<<< HEAD
-
-        ######################
-        # Normal credentials
-        elif self.password is not None:
-            self.schema = 'credentials'
-        else:
-            raise NotImplementedError(
-                "Unable to create file-system session: no valid options found")
-
-=======
 
         ######################
         # Normal credentials
@@ -179,7 +126,6 @@
             raise NotImplementedError(
                 "Unable to create session: invalid iRODS-auth scheme")
 
->>>>>>> e0a60d78
         return True
 
     def custom_connection(self, **kwargs):
@@ -187,10 +133,7 @@
         check_connection = True
         timeout = kwargs.get('timeout', 15.0)
         session = kwargs.get('user_session')
-<<<<<<< HEAD
-=======
         default_zone = self.variables.get('zone')
->>>>>>> e0a60d78
 
         if session is not None:
             # recover the serialized session
@@ -234,13 +177,10 @@
             if kwargs.get('only_check_proxy', False):
                 check_connection = False
 
-<<<<<<< HEAD
-=======
         else:
             raise NotImplementedError(
                 "Untested iRODS authentication scheme: %s" % self.authscheme)
 
->>>>>>> e0a60d78
         # # set timeout on existing socket/connection
         # with obj.pool.get_connection() as conn:
         #     timer = conn.socket.gettimeout()

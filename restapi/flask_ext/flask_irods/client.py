# -*- coding: utf-8 -*-

import os
from functools import lru_cache
from flask import request, stream_with_context, Response

from utilities import htmlcodes as hcodes
from irods.access import iRODSAccess
from irods.models import User, UserGroup, UserAuth
from irods import exception as iexceptions
from restapi.exceptions import RestApiException

from utilities.logs import get_logger
log = get_logger(__name__)


class IrodsException(RestApiException):
    pass


class IrodsPythonClient():

<<<<<<< HEAD
    def __init__(self, prc, variables, default_chunk_size=1048576):
        self.prc = prc
=======
    def __init__(self, rpc, variables, default_chunk_size=1048576):
        self.rpc = rpc
>>>>>>> 47c2677c
        self.variables = variables
        self.chunk_size = self.variables.get('chunksize', default_chunk_size)

    def connect(self):
        return self

    def get_collection_from_path(self, absolute_path):
        return os.path.dirname(absolute_path)

    def get_absolute_path(self, *args, root=None):
        if len(args) < 1:
            return root
        if root is None and not args[0].startswith('/'):
            root = '/'
        return os.path.join(root, *args)

# ##################################
# ##################################
# Re-implemented wrappers
# ##################################
# ##################################
    def is_collection(self, path):
        return self.prc.collections.exists(path)

    def is_dataobject(self, path):
        try:
            self.prc.data_objects.get(path)
            return True
        except iexceptions.CollectionDoesNotExist:
            return False
        except iexceptions.DataObjectDoesNotExist:
            return False

    def get_dataobject(self, path):
        try:
            obj = self.prc.data_objects.get(path)
            return obj
        except (
            iexceptions.CollectionDoesNotExist,
            iexceptions.DataObjectDoesNotExist
        ):
            raise IrodsException("%s not found or no permissions" % path)

    def getPath(self, path, prefix=None):
        if prefix is None:
            length = 0
        else:
            length = len(prefix)

        if length > 0:
            path = path[length:]
            if path[0] == "/":
                path = path[1:]

        return os.path.dirname(path)

    def list(self, path=None, recursive=False, detailed=False,
             acl=False, removePrefix=None):
        """ List the files inside an iRODS path/collection """

        if path is None:
            path = self.get_user_home()

        if self.is_dataobject(path):
            raise IrodsException(
                "Cannot list a Data Object; you may get it instead.")

        try:
            data = {}
            root = self.prc.collections.get(path)

            for coll in root.subcollections:

                row = {}
                key = coll.name
                row["PID"] = None
                row["name"] = coll.name
                row["objects"] = {}
                if recursive:
                    row["objects"] = self.list(
                        path=coll.path,
                        recursive=recursive,
                        detailed=detailed,
                        acl=acl,
                        removePrefix=removePrefix
                    )
                row["path"] = self.getPath(coll.path, removePrefix)
                row["object_type"] = "collection"
                if detailed:
                    row["owner"] = "-"
                if acl:
                    acl = self.get_permissions(coll)
                    row["acl"] = acl["ACL"]
                    row["acl_inheritance"] = acl["inheritance"]

                data[key] = row

            for obj in root.data_objects:

                row = {}
                key = obj.name
                row["name"] = obj.name
                row["path"] = self.getPath(obj.path, removePrefix)
                row["object_type"] = "dataobject"
                row["PID"] = None
                row["checksum"] = None

                if detailed:
                    row["owner"] = obj.owner_name
                    row["content_length"] = obj.size
                    row["created"] = obj.create_time
                    row["last_modified"] = obj.modify_time
                if acl:
                    acl = self.get_permissions(obj)
                    row["acl"] = acl["ACL"]
                    row["acl_inheritance"] = acl["inheritance"]

                data[key] = row

            return data
        except iexceptions.CollectionDoesNotExist:
            raise IrodsException("Not found (or no permission): %s" % path)

        # replicas = []
        # for line in lines:
        #     replicas.append(re.split("\s+", line.strip()))
        # return replicas

    def create_empty(self, path, directory=False, ignore_existing=False):

        if directory:
            return self.create_directory(path, ignore_existing)
        else:
            return self.create_file(path, ignore_existing)

    def create_directory(self, path, ignore_existing=False):

        try:

            ret = self.prc.collections.create(path)
            log.debug("Created irods collection: %s" % path)
            return ret

        except iexceptions.CAT_UNKNOWN_COLLECTION:
            raise IrodsException("Unable to create collection, invalid path")

        except iexceptions.CATALOG_ALREADY_HAS_ITEM_BY_THAT_NAME:
            if not ignore_existing:
                raise IrodsException(
                    "Irods collection already exists",
                    status_code=hcodes.HTTP_BAD_REQUEST)
            else:
                log.debug("Irods collection already exists: %s" % path)

        except (
            iexceptions.CAT_NO_ACCESS_PERMISSION,
            iexceptions.SYS_NO_API_PRIV
        ):
            raise IrodsException("You have no permissions on path %s" % path)

        return None

    def create_file(self, path, ignore_existing=False):

        try:

            ret = self.prc.data_objects.create(path)
            log.debug("Create irods object: %s" % path)
            return ret

        except iexceptions.CAT_NO_ACCESS_PERMISSION:
            raise IrodsException("CAT_NO_ACCESS_PERMISSION")

        except iexceptions.SYS_INTERNAL_NULL_INPUT_ERR:
            raise IrodsException("Unable to create object, invalid path")

        except iexceptions.OVERWRITE_WITHOUT_FORCE_FLAG:
            if not ignore_existing:
                raise IrodsException(
                    "Irods object already exists",
                    status_code=hcodes.HTTP_BAD_REQUEST)
            log.debug("Irods object already exists: %s" % path)

        return False

    def copy(self, sourcepath, destpath,
             recursive=False, force=False,
             compute_checksum=False, compute_and_verify_checksum=False):

        if self.is_collection(sourcepath):
            raise IrodsException("Copy directory not supported")

        if compute_checksum:
            raise IrodsException(
                "Compute_checksum not supported in copy")

        if compute_and_verify_checksum:
            raise IrodsException(
                "Compute_and_verify_checksum not supported in copy")

        if sourcepath == destpath:
            raise IrodsException(
                "Source and destination path are the same")
        try:
            log.verbose("Copy %s into %s" % (sourcepath, destpath))
            source = self.prc.data_objects.get(sourcepath)
            self.create_empty(
                destpath, directory=False, ignore_existing=force)
            target = self.prc.data_objects.get(destpath)
            with source.open('r+') as f:
                with target.open('w') as t:
                    for line in f:
                        # if t.writable():
                        t.write(line)
        except iexceptions.DataObjectDoesNotExist:
            raise IrodsException(
                "DataObject not found (or no permission): %s" % sourcepath)
        except iexceptions.CollectionDoesNotExist:
            raise IrodsException(
                "Collection not found (or no permission): %s" % sourcepath)

    def move(self, src_path, dest_path):

        try:
            if self.is_collection(src_path):
                self.prc.collections.move(src_path, dest_path)
                log.debug(
                    "Renamed collection: %s->%s" % (src_path, dest_path))
            else:
                self.prc.data_objects.move(src_path, dest_path)
                log.debug(
                    "Renamed irods object: %s->%s" % (src_path, dest_path))
        except iexceptions.CAT_RECURSIVE_MOVE:
            raise IrodsException("Source and destination path are the same")
        except iexceptions.SAME_SRC_DEST_PATHS_ERR:
            raise IrodsException("Source and destination path are the same")
        except iexceptions.CAT_NO_ROWS_FOUND:
            raise IrodsException("Invalid source or destination")
        except iexceptions.CAT_NAME_EXISTS_AS_DATAOBJ:
            # raised from both collection and data objects?
            raise IrodsException("Destination path already exists")
        except BaseException as e:
            log.error("%s(%s)", e.__class__.__name__, e)
            raise IrodsException("System error; failed to move.")

    def remove(self, path, recursive=False, force=False, resource=None):
        try:
            if self.is_collection(path):
                self.prc.collections.remove(
                    path, recurse=recursive, force=force)
                log.debug("Removed irods collection: %s" % path)
            else:
                self.prc.data_objects.unlink(path, force=force)
                log.debug("Removed irods object: %s" % path)
        except iexceptions.CAT_COLLECTION_NOT_EMPTY:
            raise IrodsException(
                "Cannot delete an empty directory without recursive flag")
        except iexceptions.CAT_NO_ROWS_FOUND:
            raise IrodsException("Irods delete error: path not found")

        # FIXME: remove resource
        # if resource is not None:
        #     com = 'itrim'
        #     args = ['-S', resource]

        # Try with:
        # self.prc.resources.remove(name, test=dryRunTrueOrFalse)

    def write_file_content(self, path, content, position=0):
        try:
            obj = self.prc.data_objects.get(path)
            with obj.open('w+') as handle:

                if position > 0 and handle.seekable():
                    handle.seek(position)

                if handle.writable():

                    # handle.write('foo\nbar\n')
                    a_buffer = bytearray()
                    a_buffer.extend(map(ord, content))
                    handle.write(a_buffer)
                handle.close()
        except iexceptions.DataObjectDoesNotExist:
            raise IrodsException("Cannot write to file: not found")

    def get_file_content(self, path):
        try:
            data = []
            obj = self.prc.data_objects.get(path)
            with obj.open('r+') as handle:

                if handle.readable():

                    for line in handle:
                        s = line.decode("utf-8")
                        data.append(s)

            return data
        except iexceptions.DataObjectDoesNotExist:
            raise IrodsException("Cannot read file: not found")

    def open(self, absolute_path, destination):

        try:
            obj = self.prc.data_objects.get(absolute_path)

            # TODO: could use io package?
            with obj.open('r') as handle:
                with open(destination, "wb") as target:
                    for line in handle:
                        target.write(line)
            return True

        except iexceptions.DataObjectDoesNotExist:
            raise IrodsException("Cannot read file: not found")
        return False

    def read_in_chunks(self, file_object, chunk_size=1024):
        """
        Lazy function (generator) to read a file piece by piece.
        Default chunk size: 1k.
        """
        while True:
            data = file_object.read(chunk_size)
            if not data:
                break
            yield data

    def write_in_chunks(self, target, chunk_size=1024):
        while True:
            chunk = request.stream.read(chunk_size)
            if not chunk:
                break
            target.write(chunk)

    def read_in_streaming(self, absolute_path):
        """
        Reads obj from iRODS without saving a local copy
        """

        log.info("Downloading file {} in streaming with chunk size {}"
                 .format(absolute_path, self.chunk_size))
        try:
            obj = self.prc.data_objects.get(absolute_path)

            handle = obj.open('r')
            return Response(
                stream_with_context(
                    self.read_in_chunks(handle, self.chunk_size)))

        except iexceptions.DataObjectDoesNotExist:
            raise IrodsException("Cannot read file: not found")

    def write_in_streaming(self, destination, force=False, resource=None):
        """
        Writes obj to iRODS without saving a local copy
        """

        # FIXME: resource is currently not used!
        log.warning("Resource not used in saving irods data...")

        if not force and self.is_dataobject(destination):
            log.warn("Already exists")
            raise IrodsException(
                "File '" + destination + "' already exists. " +
                "Change file name or use the force parameter")

        log.info("Uploading file in streaming to {} with chunk size {}"
                 .format(destination, self.chunk_size))
        try:
            self.create_empty(destination, directory=False,
                              ignore_existing=force)
            obj = self.prc.data_objects.get(destination)

            # Based on:
            # https://blog.pelicandd.com/article/80/streaming-input-and-output-in-flask
            # https://github.com/pallets/flask/issues/2086#issuecomment-261962321
            try:
                with obj.open('w') as target:
                    self.write_in_chunks(target, self.chunk_size)
            except BaseException as ex:
                # Should I remove file from iRODS if upload failed?
                log.debug("Removing object from irods")
                self.remove(destination, force=True)
                raise ex

            return True

        except iexceptions.CollectionDoesNotExist:
            raise IrodsException("Cannot write to file: path not found")
        # except iexceptions.DataObjectDoesNotExist:
        #     raise IrodsException("Cannot write to file: not found")

        return False

    def save(self, path, destination, force=False, resource=None):

        # FIXME: resource is not used!
        log.warning("Resource not used in saving irods data...")

        try:
            with open(path, "rb") as handle:

                self.create_empty(
                    destination, directory=False, ignore_existing=force)

                obj = self.prc.data_objects.get(destination)

                try:
                    with obj.open('w') as target:
                        for line in handle:
                            target.write(line)
                except BaseException as e:
                    self.remove(destination, force=True)
                    raise e

            return True

        except iexceptions.CollectionDoesNotExist:
            raise IrodsException("Cannot write to file: path not found")
        # except iexceptions.DataObjectDoesNotExist:
        #     raise IrodsException("Cannot write to file: not found")

        return False

    ############################################
    # ############ ACL Management ##############
    ############################################

    def get_permissions(self, coll_or_obj):

        if type(coll_or_obj) is str:

            if self.is_collection(coll_or_obj):
                coll_or_obj = self.prc.collections.get(coll_or_obj)
            elif self.is_dataobject(coll_or_obj):
                coll_or_obj = self.prc.collections.get(coll_or_obj)
            else:
                coll_or_obj = None

        if coll_or_obj is None:
            raise IrodsException("Cannot get permission of a null object")

        data = {}
        data["path"] = coll_or_obj.path
        data["ACL"] = []
        acl_list = self.prc.permissions.get(coll_or_obj)

        for acl in acl_list:
            data["ACL"].append([
                acl.user_name,
                acl.user_zone,
                acl.access_name
            ])

        # FIXME: how to retrieve inheritance?
        data["inheritance"] = "N/A"

        return data

    def set_permissions(self, path, permission, userOrGroup,
                        zone='', recursive=False):

        try:

            ACL = iRODSAccess(
                access_name=permission,
                path=path,
                user_name=userOrGroup,
                user_zone=zone)
            self.prc.permissions.set(ACL, recursive=recursive)

            log.debug(
                "Set %s permission to %s for %s" %
                (permission, path, userOrGroup))
            return True

        except iexceptions.CAT_INVALID_USER:
            raise IrodsException("Cannot set ACL: user or group not found")
        except iexceptions.CAT_INVALID_ARGUMENT:
            if not self.is_collection(path) and not self.is_dataobject(path):
                raise IrodsException("Cannot set ACL: path not found")
            else:
                raise IrodsException("Cannot set ACL")

        return False

    def set_inheritance(self, path, inheritance=True, recursive=False):

        try:
            if inheritance:
                permission = "inherit"
            else:
                permission = "noinherit"

            ACL = iRODSAccess(
                access_name=permission,
                path=path,
                user_name='',
                user_zone='')
            self.prc.permissions.set(ACL, recursive=recursive)
            log.debug("Set inheritance %r to %s" % (inheritance, path))
            return True
        except iexceptions.CAT_NO_ACCESS_PERMISSION:
            if self.is_dataobject(path):
                raise IrodsException("Cannot set inheritance to a data object")
            else:
                raise IrodsException(
                    "Cannot set inheritance: collection not found")
        return False

    def get_user_home(self, user=None):

        zone = self.get_current_zone(prepend_slash=True)

        if user is None:
            user = self.get_current_user()

        home = self.variables.get('home', 'home')
        if home.startswith(zone):
            home = home[len(zone):]

        path = os.path.join(zone, home.lstrip('/'), user)
        return path

        # if user == self.variables.get('user'):
        #     home = self.variables.get('home')
        # else:
        #     home = os.path.join('home', user)

        # if home.startswith("/"):
        #     if home.startswith(zone):
        #         home = home[len(zone):]
        #     else:
        #         home = home[1:]

        # path = os.path.join(zone, home.lstrip('/'))
        # return path

    def get_current_user(self):
        return self.prc.username

    def get_current_zone(self, prepend_slash=False):
        zone = self.prc.zone
        if prepend_slash:
            zone = '/' + zone
        return zone

    @lru_cache(maxsize=4)
    def get_user_info(self, username=None):

        if username is None:
            username = self.get_current_user()
        try:
            user = self.prc.users.get(username)
            data = {}
            data["id"] = user.id
            data["name"] = user.name
            data["type"] = user.type
            data["zone"] = user.zone
            # data["info"] = ""
            # data["comment"] = ""
            # data["create time"] = ""
            # data["modify time"] = ""
            data["account"] = user.manager.sess.pool.account.__dict__

            results = self.prc.query(UserGroup.name).filter(
                User.name == user.name).get_results()
            groups = []
            for obj in results:
                for _, grp in obj.items():
                    groups.append(grp)

            data['groups'] = groups
            return data
        except iexceptions.UserDoesNotExist:
            return None

    def user_has_group(self, username, groupname):
        info = self.get_user_info(username)
        if info is None:
            return False
        if 'groups' not in info:
            return False
        return groupname in info['groups']

# TODO: merge the two following 'user_exists'
    def check_user_exists(self, username, checkGroup=None):
        userdata = self.get_user_info(username)
        if userdata is None:
            return False, "User %s does not exist" % username
        if checkGroup is not None:
            if checkGroup not in userdata['groups']:
                return False, "User %s is not in group %s" %\
                    (username, checkGroup)
        return True, "OK"

    def query_user_exists(self, user):
        results = self.prc.query(User.name).filter(User.name == user).first()

        if results is None:
            return False
        elif results[User.name] == user:
            return True
        else:
            raise AttributeError("Failed to query")

    def get_metadata(self, path):

        try:
            if (self.is_collection(path)):
                obj = self.prc.collections.get(path)
            else:
                obj = self.prc.data_objects.get(path)

            data = {}
            units = {}
            for meta in obj.metadata.items():

                name = meta.name

                data[name] = meta.value
                units[name] = meta.units

            return data, units
        except (
            iexceptions.CollectionDoesNotExist,
            iexceptions.DataObjectDoesNotExist
        ):
            raise IrodsException("Cannot extract metadata, object not found")

    # We may need this for testing the get_metadata
    def set_metadata(self, path, **meta):
        try:
            if (self.is_collection(path)):
                obj = self.prc.collections.get(path)
            else:
                obj = self.prc.data_objects.get(path)

            for key, value in meta.items():
                obj.metadata.add(key, value)
        except iexceptions.CATALOG_ALREADY_HAS_ITEM_BY_THAT_NAME:
            raise IrodsException("This metadata already exist")
        except iexceptions.DataObjectDoesNotExist:
            raise IrodsException("Cannot set metadata, object not found")

    def get_user_from_dn(self, dn):
        results = self.prc.query(User.name, UserAuth.user_dn) \
            .filter(UserAuth.user_dn == dn).first()
        if results is not None:
            return results.get(User.name)
        else:
            return None

    def create_user(self, user, admin=False):

        if user is None:
            log.error("Asking for NULL user...")
            return False

        user_type = 'rodsuser'
        if admin:
            user_type = 'rodsadmin'

        try:
            user_data = self.prc.users.create(user, user_type)
            log.info("Created user: %s" % user_data)
        except iexceptions.CATALOG_ALREADY_HAS_ITEM_BY_THAT_NAME:
            log.warning("User %s already exists in iRODS" % user)
            return False

        return True

    def modify_user_password(self, user, password):
        log.debug("Changing %s password" % user)
        return self.prc.users.modify(user, 'password', password)

    def remove_user(self, user_name):
        user = self.prc.users.get(user_name)
        log.warning("Removing user: %s" % user_name)
        return user.remove()

    def list_user_attributes(self, user):

        try:
            data = self.prc.query(
                User.id, User.name, User.type, User.zone
            ).filter(User.name == user).one()
        except iexceptions.NoResultFound:
            return None

        try:
            auth_data = self.prc.query(
                UserAuth.user_dn
            ).filter(UserAuth.user_id == data[User.id]).one()
            dn = auth_data.get(UserAuth.user_dn)
        except iexceptions.NoResultFound:
            dn = None

        return {
            'name': data[User.name],
            'type': data[User.type],
            'zone': data[User.zone],
            'dn': dn
        }

    def modify_user_dn(self, user, dn, zone):

        # addAuth / rmAuth
        self.prc.users.modify(user, 'addAuth', dn)
        # self.prc.users.modify(user, 'addAuth', dn, user_zone=zone)


# ####################################################
# ####################################################
# ####################################################
    # FROM old client.py:
# ####################################################
# ####################################################
# ####################################################

#     def query_icat(self, query, key):
#         com = 'iquest'
#         args = ["%s" % query]
#         output = self.basic_icom(com, args)
#         log.debug("%s query: [%s]\n%s" % (com, query, output))
#         if 'CAT_NO_ROWS_FOUND' in output:
#             return None
#         return output.split('\n')[0].lstrip("%s = " % key)

#     def query_user(self, select="USER_NAME", where="USER_NAME", field=None):
#         query = "SELECT %s WHERE %s = '%s'" % (select, where, field)
#         return self.query_icat(query, select)

#     def get_base_dir(self):
#         com = "ipwd"
#         iout = self.basic_icom(com).strip()
#         log.very_verbose("Base dir is %s" % iout)
#         return iout

#     ############################################
#     # ######### Resources Management ###########
#     ############################################

#     # for resources use this object manager:
#     # self.prc.resources
#     def list_resources(self):
#         com = 'ilsresc'
#         iout = self.basic_icom(com).strip()
#         log.debug("Resources %s" % iout)
#         return iout.split("\n")

#     def get_base_resource(self):
#         resources = self.list_resources()
#         if len(resources) > 0:
#             return resources[0]
#         return None

#     def get_resources_from_file(self, filepath):
#         output = self.list(path=filepath, detailed=True)
#         resources = []
#         for elements in output:
#             # elements = line.split()
#             if len(elements) < 3:
#                 continue
#             resources.append(elements[2])

#         log.debug("%s: found resources %s" % (filepath, resources))
#         return resources

#     def admin(self, command, user=None, extra=None):
#         """
#         Admin commands to manage users and stuff like that.
#         Note: it will give irods errors if current user has not privileges.
#         """

#         com = 'iadmin'
#         args = [command]
#         if user is not None:
#             args.append(user)
#         if extra is not None:
#             args.append(extra)
#         log.debug("iRODS admininistration command '%s'" % command)
#         return self.basic_icom(com, args)

#     def admin_list(self):
#         """
#         How to explore collections in a debug way
#         """
#         return self.admin('ls')

# # FIXME:
#     def get_current_user_environment(self):
#         com = 'ienv'
#         output = self.basic_icom(com)
#         print("ENV IS", output)
#         return output

#     def current_location(self, ifile):
#         """
#         irods://130.186.13.14:1247/cinecaDMPZone/home/pdonorio/replica/test2
#         """
#         protocol = 'irods'
#         URL = "%s://%s:%s%s" % (
#             protocol,
#             self._current_environment['IRODS_HOST'],
#             self._current_environment['IRODS_PORT'],
#             os.path.join(self._base_dir, ifile))
#         return URL

#     def get_resource_from_dataobject(self, ifile):
#         """ The attribute of resource from a data object """
#         details = self.list(ifile, True)
#         resources = []
#         for element in details:
#             # 2nd position is the resource in irods ils -l
#             resources.append(element[2])
#         return resources

#     def get_resources_admin(self):
#         resources = []
#         out = self.admin(command='lr')
#         if isinstance(out, str):
#             resources = out.strip().split('\n')
#         return resources

#     def get_default_resource_admin(self, skip=['bundleResc']):
#         # FIXME: find out the right way to get the default irods resource

#         # note: we could use ienv
#         resources = self.get_resources_admin()
#         if len(resources) > 0:
#             # Remove strange resources
#             for element in skip:
#                 if element in resources:
#                     resources.pop(resources.index(element))
#             return list(resources)[::-1].pop()
#         return None

#     def handle_collection_path(self, ipath):
#         """
#             iRODS specific pattern to handle paths
#         """

#         home = self.get_base_dir()

#         # Should add the base dir if doesn't start with /
#         if ipath is None or ipath == '':
#             ipath = home
#         elif ipath[0] != '/':
#             ipath = home + '/' + ipath
#         else:
#             current_zone = self.get_current_zone()
#             if not ipath.startswith('/' + current_zone):
#                 # Add the zone
#                 ipath = '/' + current_zone + ipath

#         # Append / if missing in the end
#         if ipath[-1] != '/':
#             ipath += '/'

#         return ipath

#     def get_irods_path(self, collection, filename=None):

#         path = self.handle_collection_path(collection)
#         if filename is not None:
#             path += filename
#         return path

#     # def get_default_user(self):
#     #     return IRODS_DEFAULT_USER

#     def translate_graph_user(self, graph, graph_user):
#         from restapi.services.irods.translations import Irods2Graph
#         return Irods2Graph(graph, self).graphuser2irodsuser(graph_user)

# ################################################
# ################################################
# #  NEED TO CHECK ALL OF THIS ICOMMANDS BELOW
# ################################################
# ################################################

#     def search(self, path, like=True):
#         com = "ilocate"
#         if like:
#             path += '%'
#         log.debug("iRODS search for %s" % path)
#         # Execute
#         out = self.execute_command(com, path)
#         content = out.strip().split('\n')
#         print("TEST", content)
#         return content

#     def replica(self, dataobj, replicas_num=1, resOri=None, resDest=None):
#         """ Replica
#         Replicate a file in iRODS to another storage resource.
#         Note that replication is always within a zone.
#         """

#         com = "irepl"
#         if resOri is None:
#             resOri = self.first_resource
#         if resDest is None:
#             resDest = self.second_resource

#         args = [dataobj]
#         args.append("-P")  # debug copy
#         args.append("-n")
#         args.append(replicas_num)
#         # Ori
#         args.append("-S")
#         args.append(resOri)
#         # Dest
#         args.append("-R")
#         args.append(resDest)

#         return self.basic_icom(com, args)

#     def replica_list(self, dataobj):
#         return self.get_resource_from_dataobject(dataobj)


def get_and_verify_irods_session(function, parameters):

    obj = None
    username = parameters.get('user')

    try:
        obj = function(**parameters)
<<<<<<< HEAD
    except iexceptions.CAT_INVALID_USER:
        log.warning("Invalid user: %s", username)
    except iexceptions.UserDoesNotExist:
        log.warning("Invalid iCAT user: %s", username)
    except iexceptions.CAT_INVALID_AUTHENTICATION:
        log.warning("Invalid password for %s", username)
    # This problem below should not happen anymore
    # except iexceptions.MultipleResultsFound:
    #     raise IrodsException(
    #         "User %s belonging to multiple iRODS zones" % username)
    except BaseException as e:
        log.warning("Failed with unknown reason:\n[%s] \"%s\"", type(e), e)
        error = \
            'Failed to verify credentials against B2SAFE. ' + \
            'Unknown error: '
        if str(e).strip() == '':
            error += e.__class__.__name__
        else:
            error *= str(e)
        raise IrodsException(error)
=======
        obj.rpc.users.get(username)
    except iexceptions.CAT_INVALID_USER:
        log.warning("Invalid user: %s" % username)
    except iexceptions.UserDoesNotExist:
        log.warning("Invalid iCAT user: %s" % username)
    except iexceptions.CAT_INVALID_AUTHENTICATION:
        log.warning("Invalid password for %s" % username)
>>>>>>> 47c2677c

    return obj<|MERGE_RESOLUTION|>--- conflicted
+++ resolved
@@ -20,13 +20,8 @@
 
 class IrodsPythonClient():
 
-<<<<<<< HEAD
     def __init__(self, prc, variables, default_chunk_size=1048576):
         self.prc = prc
-=======
-    def __init__(self, rpc, variables, default_chunk_size=1048576):
-        self.rpc = rpc
->>>>>>> 47c2677c
         self.variables = variables
         self.chunk_size = self.variables.get('chunksize', default_chunk_size)
 
@@ -958,7 +953,7 @@
 
     try:
         obj = function(**parameters)
-<<<<<<< HEAD
+
     except iexceptions.CAT_INVALID_USER:
         log.warning("Invalid user: %s", username)
     except iexceptions.UserDoesNotExist:
@@ -979,14 +974,5 @@
         else:
             error *= str(e)
         raise IrodsException(error)
-=======
-        obj.rpc.users.get(username)
-    except iexceptions.CAT_INVALID_USER:
-        log.warning("Invalid user: %s" % username)
-    except iexceptions.UserDoesNotExist:
-        log.warning("Invalid iCAT user: %s" % username)
-    except iexceptions.CAT_INVALID_AUTHENTICATION:
-        log.warning("Invalid password for %s" % username)
->>>>>>> 47c2677c
 
     return obj
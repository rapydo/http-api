--- conflicted
+++ resolved
@@ -9,7 +9,6 @@
 Manipulate irods session as a string,
 to be saved inside a database.
 
-<<<<<<< HEAD
 #############
 TEST IT WITH
 
@@ -24,11 +23,6 @@
 
 http localhost:8080/auth/b2safeproxy Authorization:"Bearer $TOKEN"
 
-#############
-=======
-===
-
->>>>>>> e0a60d78
 NOTE: an alternative would have been to use dill instead of pickle,
 # import dill as pickle
 but suddenly it stopped working

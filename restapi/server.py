# -*- coding: utf-8 -*-

"""
The Main server factory.
We create all the internal flask components here.
"""

<<<<<<< HEAD
=======
import better_exceptions as be
>>>>>>> 2598e701
import warnings
import better_exceptions as be
import restapi.confs as config
from flask import Flask as OriginalFlask, request
from flask_injector import FlaskInjector
<<<<<<< HEAD
=======
from werkzeug.contrib.fixers import ProxyFix

from restapi import confs as config
from restapi.protocols.cors import cors
>>>>>>> 2598e701
from restapi.rest.response import InternalResponse
from restapi.rest.response import ResponseMaker
from restapi.customization import Customizer
from restapi.confs import PRODUCTION
<<<<<<< HEAD
from utilities.globals import mem
from restapi.protocols.restful import Api, \
    EndpointsFarmer, create_endpoints
=======
from restapi.protocols.restful import Api, EndpointsFarmer, create_endpoints
>>>>>>> 2598e701
from restapi.services.detect import detector
from utilities.globals import mem

from utilities.logs import \
    get_logger, \
    handle_log_output, MAX_CHAR_LEN, set_global_log_level


#############################
# LOGS
log = get_logger(__name__)

# This is the first file to be imported in the project
# We need to enable many things on a global level for logs
set_global_log_level(package=__package__)


#############################
class Flask(OriginalFlask):

    def make_response(self, rv, response_log_max_len=MAX_CHAR_LEN):
        """
        Hack original flask response generator to read our internal response
        and build what is needed:
        the tuple (data, status, headers) to be eaten by make_response()
        """

        try:
            # Limit the output, sometimes it's too big
            out = str(rv)
            if len(out) > response_log_max_len:
                out = out[:response_log_max_len] + ' ...'
            # log.very_verbose("Custom response built: %s" % out)
        except BaseException:
            log.debug("Response: [UNREADABLE OBJ]")
        responder = ResponseMaker(rv)

        # Avoid duplicating the response generation
        # or the make_response replica.
        # This happens with Flask exceptions
        if responder.already_converted():
            log.very_verbose("Response was already converted")
            # # Note: this response could be a class ResponseElements
            # return rv

            # The responder instead would have already found the right element
            return responder.get_original_response()

        # Note: jsonify gets done when calling the make_response,
        # so make sure that the data is written in  the right format!
        response = responder.generate_response()
        return super().make_response(response)


########################
# Flask App factory    #
########################
def create_app(name=__name__,
               init_mode=False, destroy_mode=False,
               worker_mode=False, testing_mode=False,
               skip_endpoint_mapping=False,
               **kwargs):
    """ Create the server istance for Flask application """

    #############################
    # Initialize reading of all files
    mem.customizer = Customizer(testing_mode, PRODUCTION, init_mode)
    # FIXME: try to remove mem. from everywhere...

    #################################################
    # Flask app instance
    #################################################
    microservice = Flask(name, **kwargs)

    ##############################
    # Add commands to 'flask' binary
    if init_mode:
        microservice.config['INIT_MODE'] = init_mode
        skip_endpoint_mapping = True
    elif destroy_mode:
        microservice.config['DESTROY_MODE'] = destroy_mode
        skip_endpoint_mapping = True
    elif testing_mode:
        microservice.config['TESTING'] = testing_mode
    elif worker_mode:
        skip_endpoint_mapping = True

    ##############################
    # Fix proxy wsgi for production calls
    microservice.wsgi_app = ProxyFix(microservice.wsgi_app)

    ##############################
    # Cors
    from restapi.protocols.cors import cors
    cors.init_app(microservice)
    log.verbose("FLASKING! Injected CORS")

    ##############################
    # Enabling our internal Flask customized response
    microservice.response_class = InternalResponse

    ##############################
    # Flask configuration from config file
    microservice.config.from_object(config)
    log.debug("Flask app configured")

    ##############################
    if PRODUCTION:

        log.info("Production server mode is ON")

        # FIXME: random secrety key in production
        # # Check and use a random file a secret key.
        # install_secret_key(microservice)

        # # To enable exceptions printing inside uWSGI
        # # http://stackoverflow.com/a/17839750/2114395
        # from werkzeug.debug import DebuggedApplication
        # app.wsgi_app = DebuggedApplication(app.wsgi_app, True)

    ##############################
    # Find services and try to connect to the ones available
    extensions = detector.init_services(
        app=microservice, worker_mode=worker_mode,
        project_init=init_mode, project_clean=destroy_mode
    )

    if worker_mode:
        microservice.extensions = extensions

    ##############################
    # Restful plugin
    if not skip_endpoint_mapping:
        # Triggering automatic mapping of REST endpoints
        current_endpoints = create_endpoints(EndpointsFarmer(Api))
        # Restful init of the app
        current_endpoints.rest_api.init_app(microservice)

        ##############################
        # Injection!
        # Enabling "configuration modules" for services to be injected
        # IMPORTANT: Injector must be initialized AFTER mapping endpoints

        modules = detector.load_injector_modules()

        # AVOID warnings from Flask Injector
        warnings.filterwarnings("ignore")
        FlaskInjector(app=microservice, modules=modules)

        # Catch warnings from Flask Injector
        # try:
        #     FlaskInjector(app=microservice, modules=modules)
        # except RuntimeWarning:
        #     pass

    ##############################
    # Clean app routes
    ignore_verbs = {"HEAD", "OPTIONS"}

    for rule in microservice.url_map.iter_rules():

        rulename = str(rule)
        # Skip rules that are only exposing schemas
        if '/schemas/' in rulename:
            continue

        endpoint = microservice.view_functions[rule.endpoint]
        if not hasattr(endpoint, 'view_class'):
            continue
        newmethods = ignore_verbs.copy()

        for verb in rule.methods - ignore_verbs:
            method = verb.lower()
            if method in mem.customizer._original_paths[rulename]:
                # remove from flask mapping
                # to allow 405 response
                newmethods.add(verb)
            else:
                log.verbose("Removed method %s.%s from mapping" %
                            (rulename, verb))

        rule.methods = newmethods

        # FIXME: SOLVE CELERY INJECTION
        # # Set global objects for celery workers
        # if worker_mode:
        #     mem.services = internal_services

    ##############################
    # Logging responses
    @microservice.after_request
    def log_response(response):

        # if is an upload in streaming, I must not consume
        # request.data or request.json, otherwise it get lost
        if request.mimetype != 'application/octet-stream':
            data = handle_log_output(request.data)

            # Limit the parameters string size, sometimes it's too big
            for k in data:
                try:
                    if not isinstance(data[k], str):
                        continue
                    if len(data[k]) > MAX_CHAR_LEN:
                        data[k] = data[k][:MAX_CHAR_LEN] + "..."
                except IndexError:
                    pass

            log.info("{} {} {} {}".format(
                     request.method, request.url, data, response))
        return response

    ##############################
    # and the flask App is ready now:
    log.info("Boot completed")
    # activate better loggings
    be
    # return our flask app
    return microservice<|MERGE_RESOLUTION|>--- conflicted
+++ resolved
@@ -5,36 +5,20 @@
 We create all the internal flask components here.
 """
 
-<<<<<<< HEAD
-=======
-import better_exceptions as be
->>>>>>> 2598e701
 import warnings
 import better_exceptions as be
-import restapi.confs as config
 from flask import Flask as OriginalFlask, request
 from flask_injector import FlaskInjector
-<<<<<<< HEAD
-=======
 from werkzeug.contrib.fixers import ProxyFix
-
 from restapi import confs as config
-from restapi.protocols.cors import cors
->>>>>>> 2598e701
 from restapi.rest.response import InternalResponse
 from restapi.rest.response import ResponseMaker
 from restapi.customization import Customizer
 from restapi.confs import PRODUCTION
-<<<<<<< HEAD
-from utilities.globals import mem
 from restapi.protocols.restful import Api, \
     EndpointsFarmer, create_endpoints
-=======
-from restapi.protocols.restful import Api, EndpointsFarmer, create_endpoints
->>>>>>> 2598e701
 from restapi.services.detect import detector
 from utilities.globals import mem
-
 from utilities.logs import \
     get_logger, \
     handle_log_output, MAX_CHAR_LEN, set_global_log_level

# -*- coding: utf-8 -*-

import os
import time
import click
import better_exceptions as be
from flask.cli import FlaskGroup
from utilities.logs import get_logger
from restapi import __package__ as current_package

APP = 'FLASK_APP'
PORT = 'FLASK_PORT'

log = get_logger(__name__)


@click.group()
# @click.option('--debug/--no-debug', default=False)
# def cli(debug):
def cli():
    # click.echo('Debug mode is %s' % ('on' if debug else 'off'))
    click.echo('*** RESTful HTTP API ***')


def main(args, another_app=None):

    if another_app is not None:
        os.environ[APP] = '%s.py' % another_app
    else:
        current_app = os.environ.get(APP)
        if current_app is None or current_app.strip() == '':
            os.environ[APP] = '%s.__main__' % current_package

    cli = FlaskGroup()
    options = {
        'prog_name': 'restapi',
        'args': args,
    }

    # cannot catch for CTRL+c
    cli.main(**options)

    # try:
    #     cli.main(**options)
    # except SystemExit as e:
    #     if str(e) == "3":
    #         print("AH!")
    #     else:
    #         # it looks like there is no Keyboard interrupt with flask
    #         log.warning("Flask received: system exit")
    # except BaseException as e:
    #     # do not let flask close the application
    #     # so we can do more code after closing
    #     log.error(e)
    #     log.warning('error type: %s' % type(e))


def flask_cli(options=None):
    log.info("Launching the app")
    from restapi.server import create_app
    # log.warning("TEST")
    if options is None:
        options = {'name': 'RESTful HTTP API server'}
        app = create_app(**options)
        app.run(host='0.0.0.0', threaded=True)
    else:
        create_app(**options)
        # app.run(debug=False)
    log.warning("Completed")


def starting_up():
    from utilities import processes
    return processes.find(
        current_package,
        suffixes=['wait', 'init'],
        local_bin=True
    )


@cli.command()
# @click.option(
#     '--wait/--no-wait', default=False, help='Wait for startup to finish')
# def launch(wait):
def launch():
    """Launch the RAPyDo-based HTTP API server"""
    args = [
        'run',
        '--host', '0.0.0.0',
        '--port', os.environ.get(PORT),
        '--reload',
        '--no-debugger',
        '--eager-loading',
        '--with-threads'
    ]

    if starting_up():
        log.exit("Please wait few more seconds: resources still starting up")
    else:
        main(args)
        log.warning("Server shutdown")


@cli.command()
@click.option('--wait/--no-wait', default=False, help='Wait for DBs to be up')
def init(wait):
    """Initialize data for connected services"""
    if wait:
        mywait()

    log.info("Initialization requested")
    flask_cli({'name': 'Initializing services', 'init_mode': True})


@cli.command()
def wait():
    """Wait critical service(s) startup"""
    mywait()


<<<<<<< HEAD

=======
>>>>>>> 7f769e87
def wait_socket(host, port, service_name, sleep_time=1, timeout=5):

    import errno
    import socket

    log.verbose("Waiting for %s" % service_name)

    counter = 0
    while True:

        s = socket.socket(socket.AF_INET, socket.SOCK_STREAM)

        # log.debug("Timeout before: %s", s.gettimeout())
        s.settimeout(timeout)
        # log.debug("Timeout after: %s", s.gettimeout())

        try:
            result = s.connect_ex((host, port))
        except socket.gaierror:
            result = errno.ESRCH

        if result == 0:
            log.info("Service %s is reachable" % service_name)
            break
        else:

            counter += 1
            if counter % 5 == 0:
                # FIXME: also do something here if the service is external?
                log.warning(
                    "'%s' service looks still unavailable after %s seconds",
                    service_name, sleep_time * timeout * counter
                )
            else:
                log.debug("Not reachable yet: %s" % service_name)

            time.sleep(sleep_time)


def mywait():
    """
    Wait for a service on his host:port configuration
    basing the check on a socket connection.

    NOTE: this could be packaged as a `waiter` cli utility probably
    p.s. could that be done with rapydo-utils maybe?
    pp.ss. could rapydo utils be python 2.7+ compliant?
    """

    from restapi.services.detect import detector

    for name, myclass in detector.services_classes.items():

        if name == 'authentication':
            continue

        # service = detector.authentication_service
        # log.info("Waiting for authentication service: %s" % service)
        # myclass = detector.services_classes.get(service)

        host = myclass.variables.get('host')
        port = int(myclass.variables.get('port'))
        log.debug("Socket %s:%s" % (host, port))

        # CHECK
        wait_socket(host, port, name)


@cli.command()
@click.confirmation_option(help='Are you sure you want to drop data?')
def clean():
    """Destroy current services data"""
    flask_cli({'name': 'Removing data', 'destroy_mode': True})


@cli.command()
@click.option(
    '--wait/--no-wait', default=False, help='Wait for startup to finish')
@click.option(
    '--core/--no-core', default=False,
    help='Test for core instead of vanilla code')
def tests(wait, core):
    """Compute tests and coverage"""

    if wait:
        while starting_up():
            log.debug('Waiting service startup')
            time.sleep(5)

    log.debug("Starting unit tests: %s", be)

    # launch unittests and also compute coverage
    # TODO: convert the `pyunittests` script from the docker image into python
    from utilities.basher import BashCommands
    bash = BashCommands()
    log.warning(
        "Running all tests and computing coverage.\n" +
        "This might take some minutes."
    )

    # FIXME: does not work
    # use the 'template' dir found in /code
    parameters = []
    # from utilities import helpers
    # basedir = helpers.latest_dir(helpers.current_fullpath())
    if core:
        from restapi import __package__ as current_package
        parameters.append(current_package)
    # import glob
    # if 'template' in glob.glob('*'):
    #     from restapi import __package__ as current_package
    #     parameters.append(current_package)

    output = bash.execute_command(
        "pyunittests",
        parameters=parameters,
<<<<<<< HEAD
        catchException=True,
        error_max_len=-1
=======
        catchException=True
>>>>>>> 7f769e87
    )

    log.info("Completed:\n%s" % output)<|MERGE_RESOLUTION|>--- conflicted
+++ resolved
@@ -118,10 +118,6 @@
     mywait()
 
 
-<<<<<<< HEAD
-
-=======
->>>>>>> 7f769e87
 def wait_socket(host, port, service_name, sleep_time=1, timeout=5):
 
     import errno
@@ -237,13 +233,6 @@
 
     output = bash.execute_command(
         "pyunittests",
-        parameters=parameters,
-<<<<<<< HEAD
-        catchException=True,
-        error_max_len=-1
-=======
-        catchException=True
->>>>>>> 7f769e87
-    )
+        parameters=parameters, catchException=True, error_max_len=-1)
 
     log.info("Completed:\n%s" % output)
--- conflicted
+++ resolved
@@ -613,12 +613,6 @@
         if hasattr(current_user, 'surname'):
             data["surname"] = current_user.surname
 
-        if hasattr(current_user, 'is_active'):
-            data["is_active"] = current_user.is_active
-
-        if hasattr(current_user, 'privacy_accepted'):
-            data["privacy_accepted"] = current_user.privacy_accepted
-
         if self.auth.SECOND_FACTOR_AUTHENTICATION is not None:
             data['2fa'] = self.auth.SECOND_FACTOR_AUTHENTICATION
 
@@ -695,70 +689,30 @@
             custom_extra_registration(v)
             return msg
 
-<<<<<<< HEAD
-    @decorate.catch_error()
-    def put(self):
-        """ Update profile for current user """
-
-        user = self.auth.get_user()
-
-        if not user.is_active:
-            msg = "Your accout is not active"
-            raise RestApiException(msg, status_code=hcodes.HTTP_BAD_REQUEST)
-
-        username = user.email
-        # if user.uuid != uuid:
-        #     msg = "Invalid uuid: not matching current user"
-        #     raise RestApiException(msg)
-
-        data = self.get_input()
-        password = data.pop('password', None)
-        new_password = data.pop('new_password', None)
-        password_confirm = data.pop('password_confirm', None)
-=======
     def update_password(self, user, data):
 
         password = data.get('password')
         new_password = data.get('new_password')
         password_confirm = data.get('password_confirm')
 
->>>>>>> e5dce813
         totp_authentication = (
             self.auth.SECOND_FACTOR_AUTHENTICATION is not None and
             self.auth.SECOND_FACTOR_AUTHENTICATION == self.auth.TOTP
         )
         if totp_authentication:
-            totp_code = data.pop('totp_code', None)
+            totp_code = data.get('totp_code')
         else:
             totp_code = None
 
         security = HandleSecurity(self.auth)
 
-        if new_password is not None and password_confirm is not None:
-
-            if totp_authentication:
-                security.verify_totp(user, totp_code)
-            else:
-                # token, jti = self.auth.make_login(username, password)
-                token, _ = self.auth.make_login(username, password)
-                security.verify_token(username, token)
-
-            security.change_password(
-                user, password, new_password, password_confirm)
+        if new_password is None or password_confirm is None:
+            msg = "New password is missing"
+            raise RestApiException(msg, status_code=hcodes.HTTP_BAD_REQUEST)
+
+        if totp_authentication:
+            security.verify_totp(user, totp_code)
         else:
-<<<<<<< HEAD
-            # Save all elements in data without any validation is
-            # a great security breach. Waiting for a better validation
-            # I simply extract a list of known properties
-            for elem in ['name', 'surname', 'privacy_accepted']:
-                if elem not in data:
-                    continue
-                if not hasattr(user, elem):
-                    continue
-                setattr(user, elem, data.get('name'))
-
-        user.save()
-=======
             token, _ = self.auth.make_login(user.email, password)
             security.verify_token(user.email, token)
 
@@ -810,7 +764,6 @@
             self.update_password(user, data)
         else:
             self.update_profile(user, no_pw_data)
->>>>>>> e5dce813
 
         return self.empty_response()
 

--- conflicted
+++ resolved
@@ -258,17 +258,10 @@
 
         return encode, payload['jti']
 
-    # FIXME: this method is not used
-<<<<<<< HEAD
-    def create_temporary_token(self, user, duration=300):
-        expiration = timedelta(seconds=duration)
-        payload = self.fill_payload(user, expiration=expiration)
-=======
     def create_temporary_token(self, user, duration=300, token_type=None):
         expiration = timedelta(seconds=duration)
         payload = self.fill_payload(
             user, expiration=expiration, token_type=token_type)
->>>>>>> 93390d20
         return self.create_token(payload)
 
     @abc.abstractmethod
@@ -296,14 +289,6 @@
         # now > exp
         except jwt.exceptions.ExpiredSignatureError as e:
             # should this token be invalidated into the DB?
-<<<<<<< HEAD
-            log.warning("Unable to decode JWT token. %s", e)
-        # now < nbf
-        except jwt.exceptions.ImmatureSignatureError as e:
-            log.warning("Unable to decode JWT token. %s", e)
-        except Exception as e:
-            log.warning("Unable to decode JWT token. %s", e)
-=======
             if raiseErrors:
                 raise(e)
             else:
@@ -319,7 +304,6 @@
                 raise(e)
             else:
                 log.warning("Unable to decode JWT token. %s", e)
->>>>>>> 93390d20
 
         return payload
 

--- conflicted
+++ resolved
@@ -358,8 +358,4 @@
         self.db.session.commit()
         self.save_token(user, token, jti)
 
-<<<<<<< HEAD
-        return token, username
-=======
-        return token, username
->>>>>>> 7f769e87
+        return token, username
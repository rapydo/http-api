--- conflicted
+++ resolved
@@ -321,31 +321,18 @@
         accounts = self.db.ExternalAccounts
         return accounts.query.filter(
             accounts.main_user.has(id=internal_user.id)).first()
-<<<<<<< HEAD
-        return internal_user, external_user
 
     def irods_user(self, username, session):
 
-        # FIXME: use create_user method
-=======
-
-    def irods_user(self, username, session):
-
         # create user
->>>>>>> 32e10fab
         user = self.db.User(
             email=username, name=username, surname='iCAT',
             uuid=getUUID(), authmethod='irods', session=session,
         )
         # add role
         user.roles.append(
-<<<<<<< HEAD
-            self.db.Role.query.filter_by(
-                name=self.default_role).first())
-=======
             self.db.Role.query.filter_by(name=self.default_role).first())
 
->>>>>>> 32e10fab
         # save
         self.db.session.add(user)
         from sqlalchemy.exc import IntegrityError
@@ -353,12 +340,6 @@
             self.db.session.commit()
             log.info('Cached iRODS user: %s' % username)
         except IntegrityError:
-<<<<<<< HEAD
-            self.db.session.rollback()
-            # simply skip?
-            log.warning("iRODS user already cached: %s" % username)
-            user = self.get_user_object(username)
-=======
             # rollback current commit
             self.db.session.rollback()
             log.warning("iRODS user already cached: %s" % username)
@@ -367,7 +348,6 @@
             # update only the session field
             user.session = session
 
->>>>>>> 32e10fab
         # token
         token, jti = self.create_token(self.fill_payload(user))
         now = datetime.now(pytz.utc)
@@ -378,8 +358,4 @@
         self.db.session.commit()
         self.save_token(user, token, jti)
 
-<<<<<<< HEAD
-        return token
-=======
-        return token, username
->>>>>>> 32e10fab
+        return token, username
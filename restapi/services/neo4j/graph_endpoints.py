--- conflicted
+++ resolved
@@ -125,15 +125,9 @@
 
         except (UniqueProperty) as e:
 
-<<<<<<< HEAD
             prefix = "Node [0-9]+ already exists with label"
             m = re.search("%s (.+) and property (.+)" % prefix, str(e))
-=======
-            regExpr = "Node\\([0-9]+\\) already exists with " + \
-                      "label `(.+)` and property `(.+)` = (.+)"
 
-            m = re.search(regExpr, str(e))
->>>>>>> e7053812
             if m:
                 node = m.group(1)
                 prop = m.group(2)

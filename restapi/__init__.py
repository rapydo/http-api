--- conflicted
+++ resolved
@@ -2,11 +2,7 @@
 
 import sys
 
-<<<<<<< HEAD
 __version__ = '0.5.5'
-=======
-__version__ = '0.6.0'
->>>>>>> 7f769e87
 
 FRAMEWORK_NAME = 'RAPyDo'
 FRAMEWORK_PREFIX = FRAMEWORK_NAME.lower() + '-'
@@ -14,10 +10,6 @@
 # detect if the developer is asking for help/usage on the cli command
 # 1. if using the help option
 # 2. if giving no commands
-<<<<<<< HEAD
-
-=======
->>>>>>> 7f769e87
 # 3. watch out when the only arg is uwsgi
 
 if '--help' in sys.argv:
@@ -27,12 +19,4 @@
 elif len(sys.argv) == 1 and sys.argv[0].endswith('uwsgi'):
     FLASK_HELP = False
 else:
-<<<<<<< HEAD
-    FLASK_HELP = True
-
-# FLASK_HELP = \
-#     '--help' in sys.argv \
-#     or len(sys.argv) < 2
-=======
-    FLASK_HELP = True
->>>>>>> 7f769e87
+    FLASK_HELP = True
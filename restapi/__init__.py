# -*- coding: utf-8 -*-

import sys

<<<<<<< HEAD
__version__ = '0.5.4'
=======
__version__ = '0.5.2'
>>>>>>> 47c2677c

FRAMEWORK_NAME = 'RAPyDo'
FRAMEWORK_PREFIX = FRAMEWORK_NAME.lower() + '-'

# detect if the developer is asking for help/usage on the cli command
# 1. if using the help option
# 2. if giving no commands
<<<<<<< HEAD
# 3. watch out when the only arg is uwsgi

if '--help' in sys.argv:
    FLASK_HELP = True
elif len(sys.argv) > 1:
    FLASK_HELP = False
elif len(sys.argv) == 1 and sys.argv[0].endswith('uwsgi'):
    FLASK_HELP = False
else:
    FLASK_HELP = True

# FLASK_HELP = \
#     '--help' in sys.argv \
#     or len(sys.argv) < 2
=======
FLASK_HELP = \
    '--help' in sys.argv \
    or len(sys.argv) < 2
>>>>>>> 47c2677c
<|MERGE_RESOLUTION|>--- conflicted
+++ resolved
@@ -2,11 +2,7 @@
 
 import sys
 
-<<<<<<< HEAD
 __version__ = '0.5.4'
-=======
-__version__ = '0.5.2'
->>>>>>> 47c2677c
 
 FRAMEWORK_NAME = 'RAPyDo'
 FRAMEWORK_PREFIX = FRAMEWORK_NAME.lower() + '-'
@@ -14,7 +10,7 @@
 # detect if the developer is asking for help/usage on the cli command
 # 1. if using the help option
 # 2. if giving no commands
-<<<<<<< HEAD
+
 # 3. watch out when the only arg is uwsgi
 
 if '--help' in sys.argv:
@@ -28,9 +24,4 @@
 
 # FLASK_HELP = \
 #     '--help' in sys.argv \
-#     or len(sys.argv) < 2
-=======
-FLASK_HELP = \
-    '--help' in sys.argv \
-    or len(sys.argv) < 2
->>>>>>> 47c2677c
+#     or len(sys.argv) < 2
#!/bin/bash
set -e

WORK_DIR=`pwd`

if [ -z $PROJECT ]; then
    echo "Missing the current testing project."
    echo "Use the magic variable COVERAGE for the final step"
    exit 1
fi

# install requirements in listed order
for package in `cat dev-requirements.txt`;
do
    echo "adding: $package";
    pip3 install --upgrade --no-cache-dir $package;
done

export CURRENT_VERSION=$(grep __version__ restapi/__init__.py | sed 's/__version__ = //' | tr -d "'")

#https://docs.travis-ci.com/user/environment-variables/#Default-Environment-Variables
if [ "$TRAVIS_PULL_REQUEST" != "false" ]; then
	echo "Pull request from BRANCH ${TRAVIS_PULL_REQUEST_BRANCH} to ${TRAVIS_BRANCH}"
else
	echo "Current branch: $TRAVIS_BRANCH"
fi
echo "Current project: $PROJECT"
echo "Current version: $CURRENT_VERSION"

CORE_DIR="${WORK_DIR}/rapydo_tests"
COV_DIR="${WORK_DIR}/coverage_files"
COVERAGE_FILE="/tmp/.coverage"

echo "WORK_DIR = ${WORK_DIR}"
echo "CORE_DIR = ${CORE_DIR}"
echo "COVERAGE_DIR = ${COV_DIR}"

# Save credentials for S3 storage
aws configure set aws_access_key_id $S3_USER
aws configure set aws_secret_access_key $S3_PWD

mkdir -p $COV_DIR

if [ ! -d $CORE_DIR ]; then
    git clone https://github.com/rapydo/tests.git $CORE_DIR
fi
cd $CORE_DIR
mkdir -p data

# Pull requests
if [ "$TRAVIS_PULL_REQUEST" != "false" ]; then
    echo "checkout $TRAVIS_PULL_REQUEST_BRANCH"
    git checkout $TRAVIS_PULL_REQUEST_BRANCH

    echo "pulling $TRAVIS_BRANCH"
    git pull origin $TRAVIS_BRANCH
# Normal commits
else

    echo "checkout $TRAVIS_BRANCH"
    git checkout $TRAVIS_BRANCH
fi

if [[ "$PROJECT" == "COVERAGE" ]]; then

	# Sync coverage files from previous stages
	aws --endpoint-url $S3_HOST s3 sync s3://http-api-${TRAVIS_BUILD_ID} $COV_DIR

	# Verify if this path exists:
	ls -d /home/travis/virtualenv/python3.7.1/lib/python3.7/site-packages/restapi/
	# The entries in this section are lists of file paths that should be considered
	# equivalent when combining data from different machines:
	echo '[paths]' > $COV_DIR/.coveragerc
	echo 'source =' >> $COV_DIR/.coveragerc
	# The first value must be an actual file path on the machine where the reporting
	# will happen, so that source code can be found.
	echo '    /home/travis/virtualenv/python3.7.1/lib/python3.7/site-packages/restapi/' >> $COV_DIR/.coveragerc
	# The other values can be file patterns to match against the paths of collected
	# data, or they can be absolute or relative file paths on the current machine.      
	echo '    /usr/local/lib/python3.5/dist-packages/restapi/' >> $COV_DIR/.coveragerc
	echo '    /usr/local/lib/python3.6/dist-packages/restapi/' >> $COV_DIR/.coveragerc
	echo '    /usr/local/lib/python3.7/dist-packages/restapi/' >> $COV_DIR/.coveragerc
	echo '    /usr/local/lib/python3.8/dist-packages/restapi/' >> $COV_DIR/.coveragerc

else

	# CURRENT DIR IS $CORE_DIR

	echo "project: ${PROJECT}" > .projectrc
	echo "development: True" >> .projectrc
	echo "project_configuration:" >> .projectrc
	echo "  variables:" >> .projectrc
	echo "    env:" >> .projectrc
	echo "      DEFAULT_DHLEN: 256" >> .projectrc
	echo "      GRAPHDB_AUTOINDEXING: False" >> .projectrc

	# Let's init and start the stack for the configured PROJECT
	rapydo init

	if [[ $TRAVIS_PULL_REQUEST == "false" ]] || [[ $TRAVIS_EVENT_TYPE != "cron" ]]; then
		rapydo pull
	fi

	rapydo start
	docker ps -a

	rapydo shell backend --command 'restapi --help'
	# Beware!! Cleaning DB before starting the tests
	rapydo shell backend --command 'restapi wait'
	rapydo shell backend --command 'restapi forced-clean'

	# Test API and calculate coverage
	rapydo shell backend --command 'restapi tests --core'

	# Sync the coverage file to S3, to be available for the next stage
	rapydo dump
	backend_container=$(docker-compose ps -q backend)
	docker cp ${backend_container}:$COVERAGE_FILE $COV_DIR/.coverage.${PROJECT}

	aws --endpoint-url $S3_HOST s3api create-bucket --bucket http-api-${TRAVIS_BUILD_ID}
	aws --endpoint-url $S3_HOST s3 sync $COV_DIR s3://http-api-${TRAVIS_BUILD_ID}

	rapydo clean

<<<<<<< HEAD
	rapydo --development --mode production --project ${PROJECT} pull
	rapydo --development --mode production --project ${PROJECT} start
=======
	rapydo --mode production pull
	rapydo --mode production start
>>>>>>> 367b6735

	echo "Backend server is starting"
	sleep 30
	echo "Backend server should be ready now!"

	rapydo --development --mode production --project ${PROJECT} -s backend logs

	curl -k -X GET https://localhost/api/status | grep "Server is alive!"

<<<<<<< HEAD
	rapydo --development --mode production --project ${PROJECT} remove
	rapydo --development --mode production --project ${PROJECT} clean
=======
	rapydo --mode production remove
	rapydo --mode production clean
>>>>>>> 367b6735

fi<|MERGE_RESOLUTION|>--- conflicted
+++ resolved
@@ -122,28 +122,18 @@
 
 	rapydo clean
 
-<<<<<<< HEAD
-	rapydo --development --mode production --project ${PROJECT} pull
-	rapydo --development --mode production --project ${PROJECT} start
-=======
 	rapydo --mode production pull
 	rapydo --mode production start
->>>>>>> 367b6735
 
 	echo "Backend server is starting"
 	sleep 30
 	echo "Backend server should be ready now!"
 
-	rapydo --development --mode production --project ${PROJECT} -s backend logs
+	rapydo --mode production -s backend logs
 
 	curl -k -X GET https://localhost/api/status | grep "Server is alive!"
 
-<<<<<<< HEAD
-	rapydo --development --mode production --project ${PROJECT} remove
-	rapydo --development --mode production --project ${PROJECT} clean
-=======
 	rapydo --mode production remove
 	rapydo --mode production clean
->>>>>>> 367b6735
 
 fi
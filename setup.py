# -*- coding: utf-8 -*-

from setuptools import setup, find_packages
from restapi import \
    __package__ as main_package, \
    __version__ as current_version


swagger_dir = 'swagger'
app = '%s.__commands__' % main_package

setup(
    name='rapydo_http',
    version=current_version,
<<<<<<< HEAD
=======
    description='HTTP API server working on top of the RAPyDo framework',
>>>>>>> 32e10fab
    url='https://rapydo.github.io/http-api',
    license='MIT',
    keywords=['http', 'api', 'rest', 'web', 'backend', 'rapydo'],
    author="Paolo D'Onorio De Meo",
    author_email='p.donorio.de.meo@gmail.com',
    packages=find_packages(
        where='.',
        exclude=['tests*']
    ),
    package_data={
        main_package: [
            'confs/services.yaml',
            '%s/*.yaml' % swagger_dir,
            '%s/*/*.yaml' % swagger_dir,
        ],
    },
    entry_points='''
        [console_scripts]
        %s=%s:cli
    ''' % (main_package, app),
    install_requires=[
        # Rapydo framework
        "rapydo-utils==%s" % current_version,
        # various utilities
        "attrs",
        "better_exceptions",
        "pyOpenSSL",
        "PyJWT",
        # Flask and plugins
        "Flask==0.12.2",
        "Flask-Cors",
        "Flask-OAuthlib",
        "Flask-RESTful",
        "Flask-SQLAlchemy",
        # "flask-shell-ipython",
        "flask_injector==v0.9.0",
        "injector==0.12.0",
        # DB drivers
        "neomodel==3.2.5",
        "psycopg2",
        "pymodm",
        # FS
        # "python-irodsclient==0.6.0",
        "python-irodsclient==0.7.0a0",
        "gssapi==1.2.0",
        # Swagger
        "bravado-core",
        "swagger-spec-validator",
    ],
    classifiers=[
        'Programming Language :: Python',
        'Intended Audience :: Developers',
        'Development Status :: 3 - Alpha',
        'License :: OSI Approved :: MIT License',
        'Programming Language :: Python :: 3.4',
        'Programming Language :: Python :: 3.5',
        'Programming Language :: Python :: 3.6',
    ]
)<|MERGE_RESOLUTION|>--- conflicted
+++ resolved
@@ -12,10 +12,7 @@
 setup(
     name='rapydo_http',
     version=current_version,
-<<<<<<< HEAD
-=======
     description='HTTP API server working on top of the RAPyDo framework',
->>>>>>> 32e10fab
     url='https://rapydo.github.io/http-api',
     license='MIT',
     keywords=['http', 'api', 'rest', 'web', 'backend', 'rapydo'],
